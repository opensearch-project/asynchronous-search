/*
 * Copyright OpenSearch Contributors
 * SPDX-License-Identifier: Apache-2.0
 */
import java.util.concurrent.Callable
import org.opensearch.gradle.testclusters.StandaloneRestIntegTestTask
import org.opensearch.gradle.test.RestIntegTestTask

buildscript {
    ext {
        distribution = 'oss-zip'
        opensearch_group = "org.opensearch"
        isSnapshot = "true" == System.getProperty("build.snapshot", "true")
<<<<<<< HEAD
        opensearch_version = System.getProperty("opensearch.version", "3.3.2-SNAPSHOT")
=======
        opensearch_version = System.getProperty("opensearch.version", "3.3.1-SNAPSHOT")
>>>>>>> 8776f133
        buildVersionQualifier = System.getProperty("build.version_qualifier", "")
        version_tokens = opensearch_version.tokenize('-')
        opensearch_build = version_tokens[0] + '.0'
        if (buildVersionQualifier) {
            opensearch_build += "-${buildVersionQualifier}"
        }
        if (isSnapshot) {
            opensearch_build += "-SNAPSHOT"
        }
        common_utils_version = System.getProperty("common_utils.version", opensearch_build)
    }

    repositories {
        mavenLocal()
        mavenCentral()
        maven { url "https://plugins.gradle.org/m2/" }
        maven { url "https://ci.opensearch.org/ci/dbc/snapshots/maven/" }
    }

    dependencies {
        classpath "${opensearch_group}.gradle:build-tools:${opensearch_version}"
        classpath "org.jacoco:org.jacoco.agent:0.8.12"
    }
}

//****************************************************************************/
// Build configurations
//****************************************************************************/

plugins {
    id "de.undercouch.download" version "5.6.0"
    id 'com.netflix.nebula.ospackage' version "12.0.0"
    id "com.diffplug.spotless" version "6.25.0"
}

repositories {
    mavenLocal()
    mavenCentral()
    maven { url "https://plugins.gradle.org/m2/" }
    maven { url "https://ci.opensearch.org/ci/dbc/snapshots/maven/" }
}
apply plugin: 'java'
apply plugin: 'jacoco'
apply plugin: 'idea'
apply plugin: 'opensearch.opensearchplugin'
apply plugin: 'opensearch.testclusters'
apply plugin: 'opensearch.rest-test'
apply plugin: 'opensearch.pluginzip'
apply from: 'gradle/formatting.gradle'
apply plugin: 'opensearch.java-agent'

def usingRemoteCluster = System.properties.containsKey('tests.rest.cluster') || System.properties.containsKey('tests.cluster')
def usingMultiNode = project.properties.containsKey('numNodes')
// Only apply jacoco test coverage if we are running a local single node cluster
if (!usingRemoteCluster) {
    if (!usingMultiNode) {
        apply from: 'build-tools/plugin-coverage.gradle'
    }
}

ext {
    projectSubstitutions = [:]
    licenseFile = rootProject.file('LICENSE.txt')
    noticeFile = rootProject.file('NOTICE.txt')

    ['sample.pem', 'test-kirk.jks'].forEach { file ->
        File local = getLayout().getBuildDirectory().file(file).get().getAsFile()
        download.run {
            src "https://raw.githubusercontent.com/opensearch-project/security/refs/heads/main/bwc-test/src/test/resources/security/" + file
            dest local
            overwrite false
        }
    }

    processResources {
        from(getLayout().getBuildDirectory().file('sample.pem').get().getAsFile())
        from(getLayout().getBuildDirectory().file('test-kirk.jks').get().getAsFile())
    }
}

java {
    sourceCompatibility = JavaVersion.VERSION_21
    targetCompatibility = JavaVersion.VERSION_21
}

allprojects {
    group 'org.opensearch'
    version = opensearch_build
}

publishing {
    repositories {
        maven {
            name = "Snapshots"
            url = System.getenv("MAVEN_SNAPSHOTS_S3_REPO")
            credentials(AwsCredentials) {
                accessKey = System.getenv("AWS_ACCESS_KEY_ID")
                secretKey = System.getenv("AWS_SECRET_ACCESS_KEY")
                sessionToken = System.getenv("AWS_SESSION_TOKEN")
            }
        }
    }
    publications {
        pluginZip(MavenPublication) { publication ->
            pom {
                name = "opensearch-asynchronous-search"
                description = "OpenSearch Asynchronous Search plugin"
                groupId = "org.opensearch.plugin"
                licenses {
                    license {
                        name = "The Apache License, Version 2.0"
                        url = "http://www.apache.org/licenses/LICENSE-2.0.txt"
                    }
                }
                developers {
                    developer {
                        name = "OpenSearch"
                        url = "https://github.com/opensearch-project/asynchronous-search"
                    }
                }
            }
        }
    }
}

dependencies {
    testImplementation "org.antlr:antlr4-runtime:${versions.antlr4}"
    testImplementation "org.opensearch.plugin:reindex-client:${opensearch_version}"
    testImplementation "org.opensearch.plugin:lang-painless:${opensearch_version}"
    testImplementation "org.opensearch.test:framework:${opensearch_version}"
    compileOnly "org.opensearch.plugin:opensearch-scripting-painless-spi:${versions.opensearch}"
    compileOnly "org.opensearch:opensearch:${opensearch_version}"
    implementation "org.opensearch:common-utils:${common_utils_version}"
    configurations.all {
        resolutionStrategy {
            force "com.google.guava:guava:32.1.3-jre"
        }
    }
}
compileTestJava {
    classpath = classpath.filter{ File file ->
        !file.name.equals( "hamcrest-core-1.3.jar" )
    }
}

check.dependsOn jacocoTestReport

opensearchplugin {
    name 'opensearch-asynchronous-search'
    description 'Provides support for asynchronous search'
    classname 'org.opensearch.search.asynchronous.plugin.AsynchronousSearchPlugin'
}

tasks.named("integTest").configure {
    it.dependsOn(project.tasks.named("bundlePlugin"))
}

licenseHeaders.enabled = true
dependencyLicenses.enabled = false
thirdPartyAudit.enabled = false
validateNebulaPom.enabled = false
loggerUsageCheck.enabled = false

def opensearch_tmp_dir = rootProject.file('build/private/opensearch_tmp').absoluteFile
opensearch_tmp_dir.mkdirs()

def securityEnabled = System.getProperty("security", "false") == "true"

test {
    systemProperty 'tests.security.manager', 'false'
    systemProperty 'es.set.netty.runtime.available.processors', 'false'

}

File repo = file("$buildDir/testclusters/repo")
def _numNodes = findProperty('numNodes') as Integer ?: 1

Zip bundle = (Zip) project.getTasks().getByName("bundlePlugin");
testClusters.integTest {
    testDistribution = "ARCHIVE"
    plugin(project.tasks.bundlePlugin.archiveFile)
    // Cluster shrink exception thrown if we try to set numberOfNodes to 1, so only apply if > 1
    if (_numNodes > 1) numberOfNodes = _numNodes
    // When running integration tests it doesn't forward the --debug-jvm to the cluster anymore
    // i.e. we have to use a custom property to flag when we want to debug opensearch JVM
    // since we also support multi node integration tests we increase debugPort per node
    if (System.getProperty("opensearch.debug") != null) {
        def debugPort = 5005
        nodes.forEach { node ->
            node.jvmArgs("-agentlib:jdwp=transport=dt_socket,server=n,suspend=y,address=*:${debugPort}")
            debugPort += 1
        }
    }
}

integTest {
    systemProperty 'tests.security.manager', 'false'
    systemProperty 'java.io.tmpdir', opensearch_tmp_dir.absolutePath
    systemProperty 'buildDir', buildDir.path
    systemProperty "https", System.getProperty("https", securityEnabled.toString())
    systemProperty "user", System.getProperty("user", "admin")
    systemProperty "password", System.getProperty("password", "myStrongPassword123!") // this change is needed for >= 2.12 and should not be backported to < 2.12
    // Tell the test JVM if the cluster JVM is running under a debugger so that tests can use longer timeouts for
    // requests. The 'doFirst' delays reading the debug setting on the cluster till execution time.
    doFirst {
        systemProperty 'cluster.debug', getDebug()
        // Set number of nodes system property to be used in tests
        systemProperty 'cluster.number_of_nodes', "${_numNodes}"
        // There seems to be an issue when running multi node run or integ tasks with unicast_hosts
        // not being written, the waitForAllConditions ensures it's written
        getClusters().forEach { cluster ->
            cluster.waitForAllConditions()
        }
    }
    // The -Dcluster.debug option makes the cluster debuggable; this makes the tests debuggable
    if (System.getProperty("test.debug") != null) {
        jvmArgs '-agentlib:jdwp=transport=dt_socket,server=n,suspend=y,address=8000'
    }
    if (System.getProperty("tests.rest.bwcsuite") == null) {
        filter {
            excludeTestsMatching "org.opensearch.search.asynchronous.bwc.*IT"
        }
    }
}


task integTestRemote(type: RestIntegTestTask) {
    testClassesDirs = sourceSets.test.output.classesDirs
    classpath = sourceSets.test.runtimeClasspath
    systemProperty 'tests.security.manager', 'false'
    systemProperty 'java.io.tmpdir', opensearch_tmp_dir.absolutePath

    systemProperty "https", System.getProperty("https")
    systemProperty "user", System.getProperty("user")
    systemProperty "password", System.getProperty("password")

    if (System.getProperty("tests.rest.bwcsuite") == null) {
        filter {
            excludeTestsMatching "org.opensearch.search.asynchronous.bwc.*IT"
        }
    }

    // Only rest case can run with remote cluster
    if (System.getProperty("tests.rest.cluster") != null) {
        filter {
            includeTestsMatching "org.opensearch.search.asynchronous.rest*"
        }
    }
}

ext.getPluginResource = { download_to_folder, download_from_src ->
    project.mkdir download_to_folder
    ant.get(src: download_from_src,
            dest: download_to_folder,
            httpusecaches: false)
    return fileTree(download_to_folder).getSingleFile()
}

Boolean bwcBundleTest = (project.findProperty('customDistributionDownloadType') != null &&
        project.properties['customDistributionDownloadType'] == "bundle");

/*
When testing between major versions note that ONLY the latest minor release of the previous version is api compatible.
*/

String bwcVersion = "2.20.0.0"
String bwcVersionShort = bwcVersion.replaceAll(/\.0+$/, "")
String nxtVersionShort = opensearch_version.replaceAll("-SNAPSHOT", "")

String baseName = "asynSearchCluster"
String bwcFilePath = "src/test/resources/org/opensearch/search/asynchronous/bwc/"
String bwcRemoteFile = "https://ci.opensearch.org/ci/dbc/distribution-build-opensearch/" + bwcVersionShort + "/latest/linux/x64/tar/builds/opensearch/plugins/opensearch-asynchronous-search-" + bwcVersion + ".zip"

// Creates two test clusters of previous version and loads opensearch plugin of bwcVersion
2.times { i ->
    testClusters {
        "${baseName}$i" {
            testDistribution = "ARCHIVE"
            versions = [bwcVersionShort, nxtVersionShort]
            numberOfNodes = 3

            if (!bwcBundleTest) {
                plugin(provider(new Callable<RegularFile>() {
                    @Override
                    RegularFile call() throws Exception {
                        return new RegularFile() {
                            @Override
                            File getAsFile() {
                                if (new File(bwcFilePath + bwcVersion).exists()) {
                                    project.delete(files(bwcFilePath + bwcVersion))
                                }
                                getPluginResource(bwcFilePath + bwcVersion, bwcRemoteFile)
                                return fileTree(bwcFilePath + bwcVersion).getSingleFile()
                            }
                        }
                    }
                }))
            } else {
                nodes.each { node ->
                    node.setting("plugins.security.disabled", "true")
                }
            }

            setting 'path.repo', "${buildDir}/cluster/shared/repo/${baseName}"
            setting 'http.content_type.required', 'true'
            systemProperty "java.library.path", "$rootDir/src/test/resources/org/opensearch/search/asynchronous/lib:$rootDir/jni/release"
        }
    }
}

// upgradeNodeAndPluginToNextVersion(plugins) upgrades plugin on the upgraded node with project.version binary file in bwcFilePath
// upgradeAllNodesAndPluginsToNextVersion(plugins) upgrades plugins on all the 3 nodes after upgrading the nodes
List<Provider<RegularFile>> plugins = [
        provider(new Callable<RegularFile>(){
            @Override
            RegularFile call() throws Exception {
                return new RegularFile() {
                    @Override
                    File getAsFile() {
                        return fileTree(bwcFilePath + project.version).getSingleFile()
                    }
                }
            }
        })
]

// Ensure the artifact for the current project version is available to be used for the bwc tests
task prepareBwcTests {
    dependsOn bundle
    doLast {
        plugins = [
                project.getObjects().fileProperty().value(bundle.getArchiveFile())
        ]
    }
}

// Creates 2 test clusters with 3 nodes of the old version.
2.times { i ->
    task "${baseName}#oldVersionClusterTask$i"(type: StandaloneRestIntegTestTask) {
        dependsOn 'prepareBwcTests'
        useCluster testClusters."${baseName}$i"
        filter {
            includeTestsMatching "org.opensearch.search.asynchronous.bwc.*IT"
        }
        systemProperty 'tests.rest.bwcsuite_cluster', 'old_cluster'
        systemProperty 'tests.rest.bwcsuite_round', 'old'
        nonInputProperties.systemProperty('tests.rest.cluster', "${-> testClusters."${baseName}$i".allHttpSocketURI.join(",")}")
        nonInputProperties.systemProperty('tests.clustername', "${-> testClusters."${baseName}$i".getName()}")
    }
}

// Upgrades one node of the old cluster to new OpenSearch version with upgraded plugin version
// This results in a mixed cluster with 2 nodes on the old version and 1 upgraded node.
// This is also used as a one third upgraded cluster for a rolling upgrade.
task "${baseName}#mixedClusterTask"(type: StandaloneRestIntegTestTask) {
    useCluster testClusters."${baseName}0"
    dependsOn "${baseName}#oldVersionClusterTask0"
    doFirst {
        if (bwcBundleTest){
            testClusters."${baseName}0".nextNodeToNextVersion()
        } else {
            testClusters."${baseName}0".upgradeNodeAndPluginToNextVersion(plugins)
        }
    }
    filter {
        includeTestsMatching "org.opensearch.search.asynchronous.bwc.*IT"
    }
    systemProperty 'tests.rest.bwcsuite_cluster', 'mixed_cluster'
    systemProperty 'tests.rest.bwcsuite_round', 'first'
    nonInputProperties.systemProperty('tests.rest.cluster', "${-> testClusters."${baseName}0".allHttpSocketURI.join(",")}")
    nonInputProperties.systemProperty('tests.clustername', "${-> testClusters."${baseName}0".getName()}")
}

// Upgrades the second node to new OpenSearch version with upgraded plugin version after the first node is upgraded.
// This results in a mixed cluster with 1 node on the old version and 2 upgraded nodes.
// This is used for rolling upgrade.
task "${baseName}#twoThirdsUpgradedClusterTask"(type: StandaloneRestIntegTestTask) {
    dependsOn "${baseName}#mixedClusterTask"
    useCluster testClusters."${baseName}0"
    doFirst {
        if (bwcBundleTest){
            testClusters."${baseName}0".nextNodeToNextVersion()
        } else {
            testClusters."${baseName}0".upgradeNodeAndPluginToNextVersion(plugins)
        }
    }
    filter {
        includeTestsMatching "org.opensearch.search.asynchronous.bwc.*IT"
    }
    systemProperty 'tests.rest.bwcsuite_cluster', 'mixed_cluster'
    systemProperty 'tests.rest.bwcsuite_round', 'second'
    nonInputProperties.systemProperty('tests.rest.cluster', "${-> testClusters."${baseName}0".allHttpSocketURI.join(",")}")
    nonInputProperties.systemProperty('tests.clustername', "${-> testClusters."${baseName}0".getName()}")
}

// Upgrades the third node to new OpenSearch version with upgraded plugin version after the second node is upgraded.
// This results in a fully upgraded cluster.
// This is used for rolling upgrade.
task "${baseName}#rollingUpgradeClusterTask"(type: StandaloneRestIntegTestTask) {
    dependsOn "${baseName}#twoThirdsUpgradedClusterTask"
    useCluster testClusters."${baseName}0"
    doFirst {
        if (bwcBundleTest){
            testClusters."${baseName}0".nextNodeToNextVersion()
        } else {
            testClusters."${baseName}0".upgradeNodeAndPluginToNextVersion(plugins)
        }
    }
    filter {
        includeTestsMatching "org.opensearch.search.asynchronous.bwc.*IT"
    }
    mustRunAfter "${baseName}#mixedClusterTask"
    systemProperty 'tests.rest.bwcsuite_cluster', 'mixed_cluster'
    systemProperty 'tests.rest.bwcsuite_round', 'third'
    nonInputProperties.systemProperty('tests.rest.cluster', "${-> testClusters."${baseName}0".allHttpSocketURI.join(",")}")
    nonInputProperties.systemProperty('tests.clustername', "${-> testClusters."${baseName}0".getName()}")
}

// Upgrades all the nodes of the old cluster to new OpenSearch version with upgraded plugin version
// at the same time resulting in a fully upgraded cluster.
task "${baseName}#fullRestartClusterTask"(type: StandaloneRestIntegTestTask) {
    dependsOn "${baseName}#oldVersionClusterTask1"
    useCluster testClusters."${baseName}1"
    doFirst {
        testClusters."${baseName}1".upgradeAllNodesAndPluginsToNextVersion(plugins)
    }
    filter {
        includeTestsMatching "org.opensearch.search.asynchronous.bwc.*IT"
    }
    systemProperty 'tests.rest.bwcsuite_cluster', 'upgraded_cluster'
    systemProperty 'tests.rest.bwcsuite_round', 'fullrestart'
    nonInputProperties.systemProperty('tests.rest.cluster', "${-> testClusters."${baseName}1".allHttpSocketURI.join(",")}")
    nonInputProperties.systemProperty('tests.clustername', "${-> testClusters."${baseName}1".getName()}")
}


// A bwc test suite which runs all the bwc tasks combined.
task bwcTestSuite(type: StandaloneRestIntegTestTask) {
    exclude '**/*Test*'
    exclude '**/*IT*'
    dependsOn tasks.named("${baseName}#mixedClusterTask")
    dependsOn tasks.named("${baseName}#rollingUpgradeClusterTask")
    dependsOn tasks.named("${baseName}#fullRestartClusterTask")
}


run {
    useCluster project.testClusters.integTest
    doFirst {
        // There seems to be an issue when running multi node run or integ tasks with unicast_hosts
        // not being written, the waitForAllConditions ensures it's written
        getClusters().forEach { cluster ->
            cluster.waitForAllConditions()
        }
    }
}

apply from: 'build-tools/pkgbuild.gradle'

// updateVersion: Task to auto increment to the next development iteration
task updateVersion {
    onlyIf { System.getProperty('newVersion') }
    doLast {
        ext.newVersion = System.getProperty('newVersion')
        println "Setting version to ${newVersion}."
        // String tokenization to support -SNAPSHOT
        ant.replaceregexp(file:'build.gradle', match: '"opensearch.version", "\\d.*"', replace: '"opensearch.version", "' + newVersion.tokenize('-')[0] + '-SNAPSHOT"', flags:'g', byline:true)
    }
}<|MERGE_RESOLUTION|>--- conflicted
+++ resolved
@@ -11,11 +11,7 @@
         distribution = 'oss-zip'
         opensearch_group = "org.opensearch"
         isSnapshot = "true" == System.getProperty("build.snapshot", "true")
-<<<<<<< HEAD
         opensearch_version = System.getProperty("opensearch.version", "3.3.2-SNAPSHOT")
-=======
-        opensearch_version = System.getProperty("opensearch.version", "3.3.1-SNAPSHOT")
->>>>>>> 8776f133
         buildVersionQualifier = System.getProperty("build.version_qualifier", "")
         version_tokens = opensearch_version.tokenize('-')
         opensearch_build = version_tokens[0] + '.0'
