name: Test and Build Workflow
# This workflow is triggered on pull requests to master or a OpenSearch release branch
on:
  pull_request:
    branches:
      - "*"
  push:
    branches:
      - "*"

jobs:
  linux-build:
    strategy:
      matrix:
        java:
          - 8
          - 11
          - 14
    # Job name
    name: Build Asynchronous Search
    # This job runs on Linux.
    runs-on: ubuntu-latest
    steps:
      # This step uses the setup-java Github action: https://github.com/actions/setup-java
      - name: Set Up JDK ${{ matrix.java }}
        uses: actions/setup-java@v1
        with:
          java-version: ${{ matrix.java }}
      # This step uses the checkout Github action: https://github.com/actions/checkout
      - name: Checkout Branch
        uses: actions/checkout@v2
      - name: Build with Gradle
<<<<<<< HEAD
        run: ./gradlew build -Dopensearch.version=1.3.10-SNAPSHOT
      - name: Pull and Run Docker for security tests
        run: |
          version=1.3.10-SNAPSHOT
          plugin_version=1.3.10.0-SNAPSHOT
=======
        run: ./gradlew build -Dopensearch.version=1.3.12-SNAPSHOT
      - name: Pull and Run Docker for security tests
        run: |
          version=1.3.12-SNAPSHOT
          plugin_version=1.3.12.0-SNAPSHOT
>>>>>>> 4b9f75db
          pwd=`pwd`
          echo $pwd
          cd ..
          pwd1=`pwd`
          echo $pwd1
          list_of_all_files=`ls asynchronous-search/build/distributions/`
          echo "listing distributions"
          echo $list_of_all_files

          if docker pull opensearchstaging/opensearch:$version
          then
            echo "FROM docker.opensearch.org/opensearch:$version" >> Dockerfile
            echo "RUN if [ -d /usr/share/opensearch/plugins/opensearch-asynchronous-search ]; then /usr/share/opensearch/bin/opensearch-plugin remove opensearch-asynchronous-search; fi" >> Dockerfile
            echo "ADD asynchronous-search/build/distributions/opensearch-asynchronous-search-$plugin_version.zip /tmp/" >> Dockerfile
            echo "RUN /usr/share/opensearch/bin/opensearch-plugin install --batch file:/tmp/opensearch-asynchronous-search-$plugin_version.zip" >> Dockerfile
            docker build -t opensearch-asynchronous-search:test .
            echo "imagePresent=true" >> $GITHUB_ENV
          else
            echo "imagePresent=false" >> $GITHUB_ENV
          fi
      - name: Run Docker Image
        if: env.imagePresent == 'true'
        run: |
          cd ..
          docker run -p 9200:9200 -d -p 9600:9600 -e "discovery.type=single-node" opensearch-asynchronous-search:test
          sleep 90
      - name: Run Asynchronous Search Test
        if: env.imagePresent == 'true'
        run: |
          security=`curl -XGET https://localhost:9200/_cat/plugins?v -u admin:admin --insecure |grep opensearch-security|wc -l`
          if [ $security -gt 0 ]
          then
            echo "Security plugin is available"
            ./gradlew integTest -Dtests.rest.cluster=localhost:9200 -Dtests.cluster=localhost:9200 -Dtests.clustername="docker-cluster" -Dhttps=true -Duser=admin -Dpassword=admin
          else
            echo "Security plugin is NOT available"
            ./gradlew integTest -Dtests.rest.cluster=localhost:9200 -Dtests.cluster=localhost:9200 -Dtests.clustername="docker-cluster"
          fi
      - name: Upload failed logs
        uses: actions/upload-artifact@v2
        if: failure()
        with:
          name: logs
          path: build/testclusters/integTest-*/logs/*
      - name: Create Artifact Path
        run: |
          mkdir -p asynchronous-search-artifacts
          cp ./build/distributions/*.zip asynchronous-search-artifacts     
      - name: Uploads coverage
        uses: codecov/codecov-action@v1.2.1
        with:
          token: ${{ secrets.CODECOV_TOKEN }}
      # This step uses the upload-artifact Github action: https://github.com/actions/upload-artifact
      - name: Upload Artifacts
        uses: actions/upload-artifact@v1
        with:
          name: asynchronous-search-plugin-ubuntu
          path: asynchronous-search-artifacts
  windows-build:
    # Job name
    name: Build Asynchronous Search
    # This job runs on Windows.
    runs-on: windows-latest
    steps:
      # This step uses the setup-java Github action: https://github.com/actions/setup-java
      - name: Set Up JDK 11
        uses: actions/setup-java@v1
        with:
          java-version: 11
      # This step uses the checkout Github action: https://github.com/actions/checkout
      - name: Checkout Branch
        uses: actions/checkout@v2
      - name: Build with Gradle
<<<<<<< HEAD
        run: ./gradlew.bat build -D"opensearch.version=1.3.10-SNAPSHOT" -x integTest -x jacocoTestReport
=======
        run: ./gradlew.bat build -D"opensearch.version=1.3.12-SNAPSHOT" -x integTest -x jacocoTestReport
>>>>>>> 4b9f75db
        env:
          _JAVA_OPTIONS: -Xmx4096M
      - name: Create Artifact Path
        run: |
          mkdir -p asynchronous-search-artifacts
          cp ./build/distributions/*.zip asynchronous-search-artifacts
      # This step uses the upload-artifact Github action: https://github.com/actions/upload-artifact
      - name: Upload Artifacts
        uses: actions/upload-artifact@v1
        with:
          name: asynchronous-search-plugin-windows
          path: asynchronous-search-artifacts
  mac-os-build:
    # Job name
    name: Build Asynchronous Search
    # This job runs on Mac OS.
    runs-on: macos-latest
    steps:
      # This step uses the setup-java Github action: https://github.com/actions/setup-java
      - name: Set Up JDK 11
        uses: actions/setup-java@v1
        with:
          java-version: 11
      # This step uses the checkout Github action: https://github.com/actions/checkout
      - name: Checkout Branch
        uses: actions/checkout@v2
      - name: Build with Gradle
<<<<<<< HEAD
        run: ./gradlew build -Dopensearch.version=1.3.10-SNAPSHOT -x integTest -x jacocoTestReport
=======
        run: ./gradlew build -Dopensearch.version=1.3.12-SNAPSHOT -x integTest -x jacocoTestReport
>>>>>>> 4b9f75db
        env:
          _JAVA_OPTIONS: -Xmx4096M
      - name: Create Artifact Path
        run: |
          mkdir -p asynchronous-search-artifacts
          cp ./build/distributions/*.zip asynchronous-search-artifacts
      # This step uses the upload-artifact Github action: https://github.com/actions/upload-artifact
      - name: Upload Artifacts
        uses: actions/upload-artifact@v1
        with:
          name: asynchronous-search-plugin-mac
          path: asynchronous-search-artifacts<|MERGE_RESOLUTION|>--- conflicted
+++ resolved
@@ -30,19 +30,11 @@
       - name: Checkout Branch
         uses: actions/checkout@v2
       - name: Build with Gradle
-<<<<<<< HEAD
-        run: ./gradlew build -Dopensearch.version=1.3.10-SNAPSHOT
-      - name: Pull and Run Docker for security tests
-        run: |
-          version=1.3.10-SNAPSHOT
-          plugin_version=1.3.10.0-SNAPSHOT
-=======
         run: ./gradlew build -Dopensearch.version=1.3.12-SNAPSHOT
       - name: Pull and Run Docker for security tests
         run: |
           version=1.3.12-SNAPSHOT
           plugin_version=1.3.12.0-SNAPSHOT
->>>>>>> 4b9f75db
           pwd=`pwd`
           echo $pwd
           cd ..
@@ -116,11 +108,7 @@
       - name: Checkout Branch
         uses: actions/checkout@v2
       - name: Build with Gradle
-<<<<<<< HEAD
-        run: ./gradlew.bat build -D"opensearch.version=1.3.10-SNAPSHOT" -x integTest -x jacocoTestReport
-=======
         run: ./gradlew.bat build -D"opensearch.version=1.3.12-SNAPSHOT" -x integTest -x jacocoTestReport
->>>>>>> 4b9f75db
         env:
           _JAVA_OPTIONS: -Xmx4096M
       - name: Create Artifact Path
@@ -148,11 +136,7 @@
       - name: Checkout Branch
         uses: actions/checkout@v2
       - name: Build with Gradle
-<<<<<<< HEAD
-        run: ./gradlew build -Dopensearch.version=1.3.10-SNAPSHOT -x integTest -x jacocoTestReport
-=======
         run: ./gradlew build -Dopensearch.version=1.3.12-SNAPSHOT -x integTest -x jacocoTestReport
->>>>>>> 4b9f75db
         env:
           _JAVA_OPTIONS: -Xmx4096M
       - name: Create Artifact Path
