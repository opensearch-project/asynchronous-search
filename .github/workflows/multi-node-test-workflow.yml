name: Multi node test workflow

env:
  java_version: 14
# This workflow is triggered on pull requests to master
on:
  pull_request:
    branches:
      - "*"
  push:
    branches:
      - "*"

jobs:
  build:
    # Job name
    name: Build Asynchronous Search
    # This job runs on Linux
    runs-on: ubuntu-latest
    steps:
      # This step uses the setup-java Github action: https://github.com/actions/setup-java
      - name: Set Up JDK 14
        uses: actions/setup-java@v1
        with:
          java-version: ${{ env.java_version }}
      # This step uses the checkout Github action: https://github.com/actions/checkout
      - name: Checkout Branch
        uses: actions/checkout@v2
      - name: Run integration tests with multi node config
<<<<<<< HEAD
        run: ./gradlew integTest -PnumNodes=5 -Dopensearch.version=1.3.10-SNAPSHOT
=======
        run: ./gradlew integTest -PnumNodes=5 -Dopensearch.version=1.3.12-SNAPSHOT
>>>>>>> 4b9f75db
      - name: Run Backwards Compatibility Tests
        run: |
          echo "Running backwards compatibility tests ..."
          ./gradlew bwcTestSuite -Dtests.security.manager=false
      - name: Upload failed logs
        uses: actions/upload-artifact@v2
        if: failure()
        with:
          name: logs
          path: build/testclusters/integTest-*/logs/*<|MERGE_RESOLUTION|>--- conflicted
+++ resolved
@@ -27,11 +27,7 @@
       - name: Checkout Branch
         uses: actions/checkout@v2
       - name: Run integration tests with multi node config
-<<<<<<< HEAD
-        run: ./gradlew integTest -PnumNodes=5 -Dopensearch.version=1.3.10-SNAPSHOT
-=======
         run: ./gradlew integTest -PnumNodes=5 -Dopensearch.version=1.3.12-SNAPSHOT
->>>>>>> 4b9f75db
       - name: Run Backwards Compatibility Tests
         run: |
           echo "Running backwards compatibility tests ..."
