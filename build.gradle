--- conflicted
+++ resolved
@@ -9,11 +9,7 @@
         distribution = 'oss-zip'
         opensearch_group = "org.opensearch"
         isSnapshot = "true" == System.getProperty("build.snapshot", "true")
-<<<<<<< HEAD
-        opensearch_version = System.getProperty("opensearch.version", "1.3.10-SNAPSHOT")
-=======
         opensearch_version = System.getProperty("opensearch.version", "1.3.12-SNAPSHOT")
->>>>>>> 4b9f75db
         // 1.0.0 -> 1.0.0.0, and 1.0.0-SNAPSHOT -> 1.0.0.0-SNAPSHOT
         opendistro_plugin_version = System.getProperty("bwc.version", "1.13.0.1")
         buildVersionQualifier = System.getProperty("build.version_qualifier", "")
