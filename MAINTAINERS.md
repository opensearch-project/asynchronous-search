## Overview

This document contains a list of maintainers in this repo. See [opensearch-project/.github/RESPONSIBILITIES.md](https://github.com/opensearch-project/.github/blob/main/RESPONSIBILITIES.md#maintainer-responsibilities) that explains what the role of maintainer means, what maintainers do in this and other repos, and how they should be doing it. If you're interested in contributing, and becoming a maintainer, see [CONTRIBUTING](CONTRIBUTING.md).

## Current Maintainers

<<<<<<< HEAD
| Maintainer      | GitHub ID                                                 | Affiliation |
|-----------------|-----------------------------------------------------------|-------------|
| Bharathwaj G    | [bharath-techie](https://github.com/bharath-techie)       | Amazon      |
| Arpit Bandejiya | [Arpit-Bandedjiya](https://github.com/Arpit-Bandejiya)    | Amazon      |
| Dhrubajyoti Das | [dhruv16dhr](https://github.com/dhruv16dhr)               | Amazon      |
| Pranit Kumar    | [pranikum](https://github.com/pranikum)                   | Amazon      |
| Bukhtawar Khan  | [Bukhtawar](https://github.com/Bukhtawar)                 | Amazon      |
=======
| Maintainer            | GitHub ID                                       | Affiliation |
| --------------------- | ----------------------------------------------- | ----------- |
| Bukhtawar Khan        | [Bukhtawar](https://github.com/Bukhtawar)       | Amazon      |
| Surya Sashank Nistala | [eirsep](https://github.com/eirsep)             | Amazon      |

## Emeritus

| Maintainer  | GitHub ID                                  | Affiliation |
|-------------| ------------------------------------------ | ----------- |
| Anshul Agarwal | [anshul291995](https://github.com/anshul291995)     | Amazon      |
>>>>>>> 648b0556
<|MERGE_RESOLUTION|>--- conflicted
+++ resolved
@@ -4,7 +4,6 @@
 
 ## Current Maintainers
 
-<<<<<<< HEAD
 | Maintainer      | GitHub ID                                                 | Affiliation |
 |-----------------|-----------------------------------------------------------|-------------|
 | Bharathwaj G    | [bharath-techie](https://github.com/bharath-techie)       | Amazon      |
@@ -12,15 +11,9 @@
 | Dhrubajyoti Das | [dhruv16dhr](https://github.com/dhruv16dhr)               | Amazon      |
 | Pranit Kumar    | [pranikum](https://github.com/pranikum)                   | Amazon      |
 | Bukhtawar Khan  | [Bukhtawar](https://github.com/Bukhtawar)                 | Amazon      |
-=======
-| Maintainer            | GitHub ID                                       | Affiliation |
-| --------------------- | ----------------------------------------------- | ----------- |
-| Bukhtawar Khan        | [Bukhtawar](https://github.com/Bukhtawar)       | Amazon      |
-| Surya Sashank Nistala | [eirsep](https://github.com/eirsep)             | Amazon      |
 
 ## Emeritus
 
 | Maintainer  | GitHub ID                                  | Affiliation |
 |-------------| ------------------------------------------ | ----------- |
 | Anshul Agarwal | [anshul291995](https://github.com/anshul291995)     | Amazon      |
->>>>>>> 648b0556
