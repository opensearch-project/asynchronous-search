--- conflicted
+++ resolved
@@ -10,13 +10,8 @@
         distribution = 'oss-zip'
         opensearch_group = "org.opensearch"
         isSnapshot = "true" == System.getProperty("build.snapshot", "true")
-<<<<<<< HEAD
         opensearch_version = System.getProperty("opensearch.version", "2.2.0-SNAPSHOT")
-        opendistro_plugin_version = System.getProperty("bwc.version", "1.13.0.1")
-=======
-        opensearch_version = System.getProperty("opensearch.version", "2.1.0-SNAPSHOT")
         opensearch_plugin_version = System.getProperty("bwc.version", "1.1.0.0")
->>>>>>> 60e4b3f1
         buildVersionQualifier = System.getProperty("build.version_qualifier", "")
         // 2.0.0-rc1-SNAPSHOT -> 2.0.0.0-rc1-SNAPSHOT
         version_tokens = opensearch_version.tokenize('-')
